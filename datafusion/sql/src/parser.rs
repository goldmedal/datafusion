--- conflicted
+++ resolved
@@ -20,11 +20,8 @@
 use std::collections::VecDeque;
 use std::fmt;
 
-<<<<<<< HEAD
 use sqlparser::tokenizer::TokenWithSpan;
-=======
 use sqlparser::ast::ExprWithAlias;
->>>>>>> 08119e63
 use sqlparser::{
     ast::{
         ColumnDef, ColumnOptionDef, ObjectName, OrderByExpr, Query,
